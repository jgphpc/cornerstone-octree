/*
 * MIT License
 *
 * Copyright (c) 2021 CSCS, ETH Zurich
 *               2021 University of Basel
 *
 * Permission is hereby granted, free of charge, to any person obtaining a copy
 * of this software and associated documentation files (the "Software"), to deal
 * in the Software without restriction, including without limitation the rights
 * to use, copy, modify, merge, publish, distribute, sublicense, and/or sell
 * copies of the Software, and to permit persons to whom the Software is
 * furnished to do so, subject to the following conditions:
 *
 * The above copyright notice and this permission notice shall be included in all
 * copies or substantial portions of the Software.
 *
 * THE SOFTWARE IS PROVIDED "AS IS", WITHOUT WARRANTY OF ANY KIND, EXPRESS OR
 * IMPLIED, INCLUDING BUT NOT LIMITED TO THE WARRANTIES OF MERCHANTABILITY,
 * FITNESS FOR A PARTICULAR PURPOSE AND NONINFRINGEMENT. IN NO EVENT SHALL THE
 * AUTHORS OR COPYRIGHT HOLDERS BE LIABLE FOR ANY CLAIM, DAMAGES OR OTHER
 * LIABILITY, WHETHER IN AN ACTION OF CONTRACT, TORT OR OTHERWISE, ARISING FROM,
 * OUT OF OR IN CONNECTION WITH THE SOFTWARE OR THE USE OR OTHER DEALINGS IN THE
 * SOFTWARE.
 */

/*! @file
 * @brief  Exposes gather functionality to reorder arrays with a map
 *
 * @author Sebastian Keller <sebastian.f.keller@gmail.com>
 */

#include <cstdint>
#include <memory>

namespace cstone
{

template<class T, class LocalIndex> class DeviceMemory;

/*! @brief A stateful functor for reordering arrays on the gpu
 *
 * @tparam ValueType   any type that behaves like a built-in type (check template instantation list)
 * @tparam CodeType    32- or 64-bit unsigned integer
 * @tparam IndexType   type to index node-local particles, 32-bit or 64-bit integer
 */
template<class ValueType, class CodeType, class IndexType>
class DeviceGather
{
public:

    DeviceGather();

    ~DeviceGather();

    /*! @brief upload the new reorder map to the device and reallocates buffers if necessary
     *
     * If the sequence [map_first:map_last] does not contain each element [0:map_last-map_first]
     * exactly once, the behavior is undefined.
     */
    void setReorderMap(const IndexType* map_first, const IndexType* map_last);

    //! @brief download the reorder map from the device
    void getReorderMap(IndexType* map_first);

    /*! @brief sort given Morton codes on the device and determine reorder map based on sort order
     *
     * \param[inout] codes_first   pointer to first Morton code
     * \param[inout] codes_last    pointer to last Morton code
     *
     * Precondition:
     *   - [codes_first:codes_last] is a continues sequence of accessible elements of size N
     *
     * Postcondition
     *   - [codes_first:codes_last] is sorted
     *   - subsequent calls to operator() apply a gather operation to the input sequence
     *     with the map obtained from sort_by_key with [codes_first:codes_last] as the keys
     *     and the identity permutation as the values
     *
     *  Remarks:
<<<<<<< HEAD
     *    - reallocates space on the device if necessary to fit N elements of type LocalIndex
=======
     *    - reallocates space on the device if necessary to fit N elements of type IndexType
>>>>>>> b6939248
     *      and a second buffer of size max(2N*sizeof(T), N*sizeof(KeyType))
     */
    void setMapFromCodes(CodeType* codes_first, CodeType* codes_last);

    /*! @brief reorder the array \a values according to the reorder map provided previously
     *
     * \a values must have at least as many elements as the reorder map provided in the last call
     * to setReorderMap or setMapFromCodes, otherwise the behavior is undefined.
     */
    void operator()(ValueType* values);

private:
    std::size_t mapSize_{0};

    std::unique_ptr<DeviceMemory<ValueType, IndexType>> deviceMemory_;
};

extern template class DeviceGather<float,  unsigned, unsigned>;
extern template class DeviceGather<float,  uint64_t, unsigned>;
extern template class DeviceGather<double, unsigned, unsigned>;
extern template class DeviceGather<double, uint64_t, unsigned>;
extern template class DeviceGather<float,  unsigned, uint64_t>;
extern template class DeviceGather<float,  uint64_t, uint64_t>;
extern template class DeviceGather<double, unsigned, uint64_t>;
extern template class DeviceGather<double, uint64_t, uint64_t>;

} // namespace cstone<|MERGE_RESOLUTION|>--- conflicted
+++ resolved
@@ -77,11 +77,7 @@
      *     and the identity permutation as the values
      *
      *  Remarks:
-<<<<<<< HEAD
-     *    - reallocates space on the device if necessary to fit N elements of type LocalIndex
-=======
      *    - reallocates space on the device if necessary to fit N elements of type IndexType
->>>>>>> b6939248
      *      and a second buffer of size max(2N*sizeof(T), N*sizeof(KeyType))
      */
     void setMapFromCodes(CodeType* codes_first, CodeType* codes_last);
